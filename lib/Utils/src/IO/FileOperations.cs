﻿/*
* Copyright (c) 2025 Vaughn Nugent
* 
* Library: VNLib
* Package: VNLib.Utils
* File: FileOperations.cs 
*
* FileOperations.cs is part of VNLib.Utils which is part of the larger 
* VNLib collection of libraries and utilities.
*
* VNLib.Utils is free software: you can redistribute it and/or modify 
* it under the terms of the GNU General Public License as published
* by the Free Software Foundation, either version 2 of the License,
* or (at your option) any later version.
*
* VNLib.Utils is distributed in the hope that it will be useful,
* but WITHOUT ANY WARRANTY; without even the implied warranty of
* MERCHANTABILITY or FITNESS FOR A PARTICULAR PURPOSE. See the GNU 
* General Public License for more details.
*
* You should have received a copy of the GNU General Public License 
* along with VNLib.Utils. If not, see http://www.gnu.org/licenses/.
*/

using System;
using System.IO;
using System.Runtime.InteropServices;
using System.Runtime.Versioning;

namespace VNLib.Utils.IO
{  

    /// <summary>
    /// Contains cross-platform optimized filesystem operations.
    /// </summary>
    public static partial class FileOperations
    {
        /// <summary>
        /// Represents an invalid file attributes value returned when file operations fail
        /// </summary>
        public const int INVALID_FILE_ATTRIBUTES = -1;
        
        [LibraryImport("Shlwapi", EntryPoint = "PathFileExistsW", StringMarshalling = StringMarshalling.Utf16)]
        [DefaultDllImportSearchPaths(DllImportSearchPath.System32)]
        [return:MarshalAs(UnmanagedType.Bool)]
        private static unsafe partial bool PathFileExists([MarshalAs(UnmanagedType.LPWStr)] string path);

        [LibraryImport("kernel32", EntryPoint = "GetFileAttributesW", SetLastError = true, StringMarshalling = StringMarshalling.Utf16)]
        [DefaultDllImportSearchPaths(DllImportSearchPath.System32)]
        [return:MarshalAs(UnmanagedType.I4)]
        private static unsafe partial int GetFileAttributes([MarshalAs(UnmanagedType.LPWStr)] string path);

        //Impl for linux

        const int LIBC_R_OK = 4; // Read permission
        const int LIBC_W_OK = 2; // Write permission
        const int LIBC_X_OK = 1; // Execute permission
        const int LIBC_F_OK = 0; // Check for existence only

        [LibraryImport("libc", EntryPoint = "access", StringMarshalling = StringMarshalling.Utf8)]        
        [return:MarshalAs(UnmanagedType.I4)]
        private static unsafe partial int Access([MarshalAs(UnmanagedType.LPStr)] string path, int mode);


        /// <summary>
        /// Attempts to check if a file exists at the specified path in an operating system optimized way. 
        /// Uses windows API on Windows and libc on Linux. All other operating systems will use the standard .NET File.Exists method.
        /// </summary>
        /// <param name="filePath">The path to the file</param>
        /// <returns>True if the file can be opened, false otherwise</returns>
        /// <exception cref="ArgumentException">If the path is null or an empty string</exception>
        public static bool FileExists(string filePath)
        {
<<<<<<< HEAD
            //If windows is detected, use the Unmanaged function
            if (!IsWindows)
=======
            ArgumentException.ThrowIfNullOrEmpty(filePath);

            //Normalize the file path to an absolute path
            filePath = Path.GetFullPath(filePath);

            //If windows is detected, use the unmanged function
            if (OperatingSystem.IsWindows())
            {
                //Invoke the winapi file function
                return PathFileExists(filePath);
            }
            else if (OperatingSystem.IsLinux())
            {
                //Invoke the libc access function to check if the file exists
                //If the result is 0, the file exists
                return Access(filePath, LIBC_F_OK) == 0;
            }

            return File.Exists(filePath);
        }

        /// <summary>
        /// Checks if a file can be accessed and if the specified access permissions are granted.
        /// </summary>
        /// <param name="filePath">The system file path to read</param>
        /// <param name="access">The <see cref="FileAccess"/> mode to check permissions for</param>
        /// <returns>True if the file exists and the current user has permissions to access with the desired access modes</returns>
        /// <exception cref="NotSupportedException"></exception>
        /// <exception cref="ArgumentException"></exception>
        /// <remarks>
        /// This method is only supported on Linux operating systems. Please read the security notes from GNU on using 
        /// the <a href="https://man7.org/linux/man-pages/man2/access.2.html">access</a> function 
        /// </remarks>
        [SupportedOSPlatform("linux")]
        public static bool CanAccess(string filePath, FileAccess access)
        {
            ArgumentException.ThrowIfNullOrEmpty(filePath);

            if (!OperatingSystem.IsLinux())
            {
                throw new NotSupportedException("File access checks are only supported on Linux at this time.");
            }

            int flags = LIBC_F_OK; // Default to existence check

            // Check for read permission
            if ((access & FileAccess.Read) > 0)
>>>>>>> 006ce478
            {
                flags |= LIBC_R_OK;
            }

            // Check for write permission
            if ((access & FileAccess.Write) > 0)
            {
                flags |= LIBC_W_OK;
            }

            // Normalize the file path to an absolute path
            filePath = Path.GetFullPath(filePath);

            return Access(filePath, flags) == 0;
        }

        /// <summary>
        /// If Windows is detected at load time, gets the attributes for the specified file.
        /// </summary>
        /// <param name="filePath">The path to the existing file</param>
        /// <returns>The attributes of the file </returns>
        /// <exception cref="PathTooLongException"></exception>
        /// <exception cref="FileNotFoundException"></exception>
        /// <exception cref="UnauthorizedAccessException"></exception>
        public static FileAttributes GetAttributes(string filePath)
        {
<<<<<<< HEAD
            //If windows is detected, use the Unmanaged function
            if (!IsWindows)
=======
            //If windows is detected, use the unmanged function
            if (OperatingSystem.IsWindows())
>>>>>>> 006ce478
            {
                //Invoke the winapi file function and cast the returned int value to file attributes
                int attr = GetFileAttributes(filePath);

                //Check for error
                if (attr == INVALID_FILE_ATTRIBUTES)
                {
                    throw new FileNotFoundException("The requested file was not found", filePath);
                }

                //Cast to file attributes and return
                return (FileAttributes)attr;
            }          

            return File.GetAttributes(filePath);
        }
    }
}<|MERGE_RESOLUTION|>--- conflicted
+++ resolved
@@ -71,22 +71,13 @@
         /// <exception cref="ArgumentException">If the path is null or an empty string</exception>
         public static bool FileExists(string filePath)
         {
-<<<<<<< HEAD
-            //If windows is detected, use the Unmanaged function
-            if (!IsWindows)
-=======
             ArgumentException.ThrowIfNullOrEmpty(filePath);
 
             //Normalize the file path to an absolute path
             filePath = Path.GetFullPath(filePath);
 
             //If windows is detected, use the unmanged function
-            if (OperatingSystem.IsWindows())
-            {
-                //Invoke the winapi file function
-                return PathFileExists(filePath);
-            }
-            else if (OperatingSystem.IsLinux())
+            if (!IsWindows)
             {
                 //Invoke the libc access function to check if the file exists
                 //If the result is 0, the file exists
@@ -122,7 +113,6 @@
 
             // Check for read permission
             if ((access & FileAccess.Read) > 0)
->>>>>>> 006ce478
             {
                 flags |= LIBC_R_OK;
             }
@@ -149,13 +139,8 @@
         /// <exception cref="UnauthorizedAccessException"></exception>
         public static FileAttributes GetAttributes(string filePath)
         {
-<<<<<<< HEAD
-            //If windows is detected, use the Unmanaged function
-            if (!IsWindows)
-=======
             //If windows is detected, use the unmanged function
             if (OperatingSystem.IsWindows())
->>>>>>> 006ce478
             {
                 //Invoke the winapi file function and cast the returned int value to file attributes
                 int attr = GetFileAttributes(filePath);
