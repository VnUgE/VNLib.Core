﻿using Microsoft.VisualStudio.TestTools.UnitTesting;

using VNLib.Hashing.Native.MonoCypher;
using VNLib.Utils.Memory;

namespace VNLib.Hashing.Tests
{
    [TestClass()]
    public class VnArgon2Tests
    {
        
        [TestMethod]
        public void LoadLibraryTest()
        {
            //shared lib should load without issue
            _ = VnArgon2.GetOrLoadSharedLib();
        }

        [TestMethod]
        public void Argon2IdHashTest()
        {
            const string NativeArgon2KnownHash = "VqnpGP/WhJou62BB4Lcunaih5+l4wp2kFzL2XdDo8fZ898u/SizOj008MdxPB0uAGy9Ed5UBkqp8XyZwzS8kfQ==";

            TestArgon2Lib(VnArgon2.GetOrLoadSharedLib(), NativeArgon2KnownHash);
        }

        [TestMethod]
        public void MonocypherArgon2Test()
        {
            /*
             * Monocypher will aways have a different hash output value compared to 
             * the native library because it does not actually support mutli-threading.
             * 
             * So they have to be compared separately.
             */

            const string McKnownHash = "x5G97+BiK04sZ9lUh+BI/jeTzxzESrCbXX7gKKHaqm0UF6FIEuIJAX5lPAF8+uhnbGomZXuOrXDCxyIRMjubuA==";

            Assert.IsTrue(MonoCypherLibrary.CanLoadDefaultLibrary());

            TestArgon2Lib(
                MonoCypherLibrary.Shared.Argon2CreateLibrary(MemoryUtil.Shared), 
                McKnownHash
            );
        }

        private static void TestArgon2Lib(IArgon2Library library, string knownHash)
        {
            const string RawPass = "HelloWorld1!*";
            const string SaltBase64 = "USixgneVaOQYhlglhfLr9A==";            
            const uint HashSize = 64u;

            Argon2CostParams a2Params = new()
            {
                MemoryCost = 65536,
                Parallelism = 4,        // MC ignores this value, sort of.
                TimeCost = 3,           // >=3 is recommended
            };

            /*
             * The output of vnlib-argon2 is slightly different from the native library
             * as it encodes the salt as base64 as an s= paremter in the parameter
             * list instead of prepending to the hash with a $ delimiter. It also
             * uses standard base64 encoding instead of url-safe base64 encoding.
             */
            string KnownOutput = $"$argon2id$v=19,m={a2Params.MemoryCost},t={a2Params.TimeCost},p={a2Params.Parallelism},s={SaltBase64}${knownHash}";

            //Check that empty secret is allowed
            string passHash = library.Hash2id(
                password: RawPass,
                salt: Convert.FromBase64String(SaltBase64),
                secret: [],
                costParams: in a2Params,
                hashLen: HashSize
            );

<<<<<<< HEAD
            string passHashNoSec = lib.Hash2id(
                password: RawPass,
                salt: Convert.FromHexString(SaltHex),
                secret: default,
                costParams: in a2Params,
                hashLen: HashSize
            );

            Console.WriteLine(passHash);
=======
            Assert.AreEqual(KnownOutput, passHash, ignoreCase: false);

            //Test that a secret also works okay
            _ = library.Hash2id(
                password: RawPass,
                salt: Convert.FromBase64String(SaltBase64),
                secret: Convert.FromBase64String("Ds1PAqf7RGi9XnvaOFAuaw=="),
                costParams: in a2Params,
                hashLen: HashSize
            );
>>>>>>> d8cda790
        }
    }
}<|MERGE_RESOLUTION|>--- conflicted
+++ resolved
@@ -74,17 +74,6 @@
                 hashLen: HashSize
             );
 
-<<<<<<< HEAD
-            string passHashNoSec = lib.Hash2id(
-                password: RawPass,
-                salt: Convert.FromHexString(SaltHex),
-                secret: default,
-                costParams: in a2Params,
-                hashLen: HashSize
-            );
-
-            Console.WriteLine(passHash);
-=======
             Assert.AreEqual(KnownOutput, passHash, ignoreCase: false);
 
             //Test that a secret also works okay
@@ -95,7 +84,6 @@
                 costParams: in a2Params,
                 hashLen: HashSize
             );
->>>>>>> d8cda790
         }
     }
 }